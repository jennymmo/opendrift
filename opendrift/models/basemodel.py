--- conflicted
+++ resolved
@@ -906,24 +906,6 @@
         # Parameterisation of unavailable variables
         #######################################################
         if self.get_config('drift:use_tabularised_stokes_drift') is True:
-<<<<<<< HEAD
-            if (env['sea_surface_wave_stokes_drift_x_velocity'].max() == 0 and
-                env['sea_surface_wave_stokes_drift_y_velocity'].max() == 0):
-                    logging.info('Calculating parameterised stokes drift')
-                    for i in range(len(env['x_wind'])):
-                        env['sea_surface_wave_stokes_drift_x_velocity'][i], \
-                        env['sea_surface_wave_stokes_drift_y_velocity'][i] = \
-                            self.wave_stokes_drift_parameterised((env['x_wind'][i], env['y_wind'][i]),
-                            self.get_config('drift:tabularised_stokes_drift_fetch'))
-
-            if (env['sea_surface_wave_significant_height'].max() == 0):
-                    logging.info('Calculating parameterised significant wave height')
-                    for i in range(len(env['x_wind'])):
-                        env['sea_surface_wave_significant_height'][i] = \
-                            self.wave_significant_height_parameterised((env['x_wind'][i], env['y_wind'][i]),
-                            self.get_config('drift:tabularised_stokes_drift_fetch'))
-
-=======
             if 'x_wind' not in variables:
                 logging.debug('No wind available to calculate Stokes drift')
             else:
@@ -944,7 +926,6 @@
                                 self.wave_significant_height_parameterised((env['x_wind'][i], env['y_wind'][i]),
                                 self.get_config('drift:tabularised_stokes_drift_fetch'))
        
->>>>>>> 14418602
         #############################
         # Add uncertainty/diffusion
         #############################
